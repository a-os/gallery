{
  "name": "Gallery",
  "description": "Gaia Gallery",
  "launch_path": "/index.html",
  "developer": {
    "name": "The Gaia Team",
    "url": "https://github.com/mozilla-b2g/gaia"
  },
<<<<<<< HEAD
  "permissions": [
    "device-storage",
    "devicestorage",
    "indexedDB-unlimited",
    "offline-app"
  ],
=======
  "activities": {
    "browse": {
      "filters": {
        "type": "photos"
       },
      "disposition": "window"
    },
    "pick": {
      "filters": {
        "type": "image/jpeg"
       },
      "disposition": "window"
    }
  },
>>>>>>> 729632be
  "locales": {
    "ar": {
      "name": "\u0625\u0633\u062a\u062f\u064a\u0648",
      "description": "Gaia \u0625\u0633\u062a\u062f\u064a\u0648"
    },
    "ca": {
      "name": "Galeria",
      "description": "Galeria del Gaia"
    },
    "de": {
      "name": "Galerie",
      "description": "Gaia Galerie"
    },
    "el": {
      "name": "\u0393\u03ba\u03b1\u03bb\u03b5\u03c1\u03af",
      "description": "\u0393\u03ba\u03b1\u03bb\u03b5\u03c1\u03af Gaia"
    },
    "en-US": {
      "name": "Gallery",
      "description": "Gaia Gallery"
    },
    "es": {
      "name": "Galer\u00eda",
      "description": "Galer\u00eda de Gaia"
    },
    "fr": {
      "name": "Galerie",
      "description": "Galerie Gaia"
    },
    "it": {
      "name": "Galleria",
      "description": "Galleria di Gaia"
    },
    "pt-BR": {
      "name": "Galeria",
      "description": "Galeria do Gaia"
    },
    "ru": {
      "name": "\u0413\u0430\u043b\u0435\u0440\u0435\u044f",
      "description": "\u0413\u0430\u043b\u0435\u0440\u0435\u044f Gaia"
    },
    "tr": {
      "name": "Galeri",
      "description": "Gaia Galeri"
    },
    "zh-TW": {
      "name": "\u76f8\u7c3f",
      "description": "Gaia \u76f8\u7c3f"
    }
  },
  "default_locale": "en-US",
  "icons": {
    "120": "/style/icons/Gallery.png",
    "60": "/style/icons/60/Gallery.png"
  }
}<|MERGE_RESOLUTION|>--- conflicted
+++ resolved
@@ -6,14 +6,12 @@
     "name": "The Gaia Team",
     "url": "https://github.com/mozilla-b2g/gaia"
   },
-<<<<<<< HEAD
   "permissions": [
     "device-storage",
     "devicestorage",
     "indexedDB-unlimited",
     "offline-app"
   ],
-=======
   "activities": {
     "browse": {
       "filters": {
@@ -28,7 +26,6 @@
       "disposition": "window"
     }
   },
->>>>>>> 729632be
   "locales": {
     "ar": {
       "name": "\u0625\u0633\u062a\u062f\u064a\u0648",
